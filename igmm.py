import time
import copy
import numpy as np
from numpy.linalg import inv, det, slogdet
from utils import *


class Sample:
    """Class for defining a single sample"""
    def __init__(self, mu, s, pi, lam, r, beta, w, alpha, k):
        self.mu = np.reshape(mu, (1, -1))
        self.s = np.reshape(s, (1, -1))
        self.pi = np.reshape(pi, (1, -1))
        self.lam = lam
        self.r = r
        self.beta = beta
        self.w = w
        self.k = k
        self.alpha = alpha

class Samples:
    """Class for generating a collection of samples"""
    def __init__(self, N, D):
        self.sample = []
        self.N = N
        self.D = D

    def __getitem__(self, key): 
        return self.sample[key]

    def addsample(self, S):
        return self.sample.append(S)

def igmm_full_cov_sampler(Y, cov_type="full", Nsamples=2000, Nint=100, anneal=False):
    """
    infinite gaussian mixture model with full or diagonal covariance matrix
    using Gibbs sampling
    input:
        Y : the input datasets
        Nsamples : the number of Gibbs samples
        Nint : the samples used for evaluating the tricky integral
        anneal : perform simple siumulated annealing
    output:
        Samp : the output samples
        Y : the input datasets
    """
    # compute some data derived quantities
    N, D = Y.shape
    muy = np.mean(Y, axis=0)
    covy = np.cov(Y.transpose())
    inv_covy = inv(covy) if D > 1 else np.reshape(1.0/covy,(1,1))

    # initialise a single sample
    Samp = Samples(Nsamples, D)

    c = np.zeros(N)            # initialise the stochastic indicators
    pi = np.zeros(1)           # initialise the weights
    mu = np.zeros((1, D))      # initialise the means
    s = np.zeros((1, D * D))    # initialise the precisions
    n = np.zeros(1)            # initialise the occupation numbers

    # set first mu to the mean of all data
    mu[0,:] = muy
    # set first pi to 1, because only one component initially
    pi[0] = 1.0

    beta = None
    # draw beta from prior
    if cov_type == "full":
        # y = (beta - D + 1)^(-1) , y is subject to gamma dist (Rasmussen 2000), eq 11 (Rasmussen 2006)
        # gamma dist (Rasmussen 2000) use scale and mean, is different. alpha need to change to 1/2*alpha
        # theta parameter change to mean, theta*(1/alpha). So theta of Rasmussen's should be 2*theta/a
        # For multivariate part, mean of Gamma is 1/D but 1. So we need "/float(D)"
        temp_para_y = draw_gamma(0.5, 2.0/float(D))
        beta = np.squeeze(float(D) - 1.0 + 1.0/temp_para_y)
    else:
<<<<<<< HEAD
        # beta is subject to Rasmussen's gamma(1,1), standard gamma(0.5, 2 )
        beta = np.array([np.squeeze(draw_invgamma(0.5, 2)) for d in range(D)])
=======
        # (beta)^(-1) is subject to Rasmussen's gamma(1,1), standard gamma(0.5, 2)
        beta = np.array([np.squeeze(1/draw_gamma(0.5, 2)) for d in range(D)])
>>>>>>> 4ca272d3

    w = None
    # draw w from prior
    if cov_type == "full":
        # w is subject to Wishart(D, covariance matrix/D), eq 11 (Rasmussen 2006)
        # the df(degrees of freedom) is dimensions number D, scale matrix is covariance matrix/D
        w = draw_wishart(D, covy/float(D))
    else:
        # w is subject ot Rasmussen's gamma(1, variance) , eq 7 (Rasmussen 2000)
        # which means its subject to standard gamma(0.5, 2*variance)
        w = np.array([np.squeeze(draw_gamma(0.5, 2*covy[d, d])) for d in range(D)])

    # draw s from prior
    if cov_type == "full":
        # Sj is subject to Wishart(beta, (beta*w)-1), eq 8 (Rasmussen 2006)
        s[0, : ] = np.squeeze(np.reshape(draw_wishart(float(beta), inv(beta*w)), (D*D, -1)))
    else:
        s[0, : ] = np.squeeze(np.reshape(np.diag([np.squeeze(draw_gamma(beta[d]/2 , 2/(beta[d]*w[d]))) \
                                                  for d in range(D)]), (D*D, -1)))

    # initially, all samples are in the only component
    n[0] = N

    # draw lambda from prior
    # lambda is subject to Multivariate Guassian(muy, covy), eq 13 (Rasmussen 2006)
    lam = draw_MVNormal(mean=muy, cov=covy)

    # draw r from prior
    # r is subject to Wishart(D, (D*covy)^(-1)), eq 13 (Rasmussen 2006)
    r = draw_wishart(D, inv(D * covy))

    # draw alpha from prior
    # (alpha)^(-1) is subject to Rasmussen's paper's gamma distribution, scale is 1, mean is 1, eq 14 (Rasmussen 2006)
    # so (alphs)^(-1) is sujbect to gamma distribution, scale is 1/2, and theta is 2
    alpha = 1.0/draw_gamma(0.5, 2.0)
    k = 1                                       # set only 1 component
    S = Sample(mu, s, pi, lam, r, beta, w, alpha, k)    # define the sample

    Samp.addsample(S)                           # add the sample
    print('{}: initialised parameters'.format(time.asctime()))

    # loop over samples
    z = 1
    oldpcnt = 0
    while z < Nsamples:
        # define simulated annealing temperature
        G = max(1.0, float(0.5*Nsamples)/float(z + 1)) if anneal else 1.0

        # recompute muy and covy
        muy = np.mean(Y, axis=0)
        covy = np.cov(Y, rowvar=0)
        inv_covy = inv(covy) if D > 1 else np.reshape(1.0/covy,(1, 1))

        # calculate yj bar, for each represented muj value, eq 4 (Rasmussen 2000)
        yj_bar = [np.sum(Y[np.argwhere(c == j), : ], 0)/nj for j, nj in enumerate(n)]
        mu = np.zeros((k, D))
        j = 0
        # draw muj from posterior (depends on sj, c, lambda, r), eq 4 (Rasmussen 2000)
        for yb, nj, sj in zip(yj_bar, n, s):
            sj = np.reshape(sj, (D, D))
            # To get posterior of muj, fist calculate cov and mean, and then sampling
            muj_cov = inv(nj*sj + r)
            muj_mean = np.dot(muj_cov, nj*np.dot(sj, np.squeeze(yb)) + np.dot(r, lam))
            mu[j,:] = draw_MVNormal(mean=muj_mean, cov=muj_cov, size=1)
            j += 1

        # draw lambda from posterior (depends on mu, k, and r), eq 5 (Rasmussen 2000)
        lam_cov = inv(inv_covy + k*r)
        lam_mean = np.dot(lam_cov, np.dot(inv_covy, muy) + np.dot(r, np.sum(mu, axis=0)))
        lam = draw_MVNormal(mean=lam_mean, cov=lam_cov, size=1)

        # draw r from posterior (depnds on k, mu, and lambda), eq 5 (Rasmussen 2000)
        temp_para_sum = np.zeros((D, D))
        for muj in mu:
            temp_para_sum += np.outer((muj - lam), np.transpose(muj - lam))
        r = draw_wishart(k + D, inv(D*covy + temp_para_sum))

        # draw alpha from posterior (depends on k, N), eq 15 (Rasmussen 2000)
        # Because its not standard form, using ARS to sampling
        alpha = draw_alpha(k, N)

        # draw sj from posterior (depends on mu, c, beta, w), eq 8 (Rasmussen 2000)
        for j, nj in enumerate(n):
            if cov_type == "full":
                temp_para_sum = np.zeros((D, D))
                idx = np.argwhere(c == j)
                yj = np.reshape(Y[idx, :], (idx.shape[0], D))
                for yi in yj:
                    temp_para_sum += np.outer((mu[j, :] - yi), np.transpose(mu[j, :] - yi))
                temp_s = draw_wishart(beta + nj, inv(beta*w + temp_para_sum))
                s[j, : ] = np.reshape(temp_s, (1, D*D))
            else:
                temp_s = np.zeros((D, D))
                idx = np.argwhere(c == j)
                yj = np.reshape(Y[idx, :], (idx.shape[0], D))
                for d in range(D):
                    temp_para_sum = np.zeros(1)
                    for yi in yj:
                        temp_para_sum += np.square(yi[d] - mu[j, d])
                    s_jd = draw_gamma((beta[d] + nj)/2, 2/(beta[d]*w[d] + temp_para_sum))
                    temp_s[d, d] = s_jd
                s[j, : ] = np.reshape(temp_s, (1, D*D))


        # compute the unrepresented probability - apply simulated annealing, eq 17 (Rasmussen 2000)
        p_unrep = 1
        if cov_type == "full":
            p_unrep = (alpha / (N - 1.0 + alpha)) * integral_approx_full_cov(Y, lam, r, beta, w, G, size=Nint)
        else:
            p_unrep = (alpha / (N - 1.0 + alpha)) * integral_approx_diagonal_cov(Y, lam, r, beta, w, G, size=Nint)
        p_indicators_prior = np.outer(np.ones(k + 1), p_unrep)


        # for the represented components, eq 17 (Rasmussen 2000)
        for j in range(k):
            # n-i,j : the number of oberservations, excluding yi, that are associated with component j
            nij = n[j] - (c == j).astype(int)
            # only apply to indices where we have multi occupancy, the condition 1
            idx = np.argwhere(nij > 0)
            temp_sj = G*np.reshape(s[j,:], (D, D))     # apply simulated annealing to this parameter
            Q = np.array([np.dot(np.squeeze(Y[i, : ] - mu[j, : ]), np.dot(np.squeeze(Y[i, : ]-mu[j, : ]), temp_sj))\
                          for i in idx])
            p_indicators_prior[j, idx] = nij[idx]/(N - 1.0 + alpha)*np.reshape(np.exp(-0.5 * Q), idx.shape) \
                                         *np.sqrt(det(temp_sj))
        # stochastic indicator (we could have a new component)
        c = np.hstack(draw_indicator(p_indicators_prior))

        # draw w from posterior (depends on k, beta, D, sj), eq 9 (Rasmussen 2000)
        if cov_type == "full":
            w = draw_wishart(k*beta + D, inv(D*inv_covy + beta*np.reshape(np.sum(s, axis=0), (D, D))))
        else:
            w = np.array([np.squeeze(draw_gamma(0.5*(k*beta[d] + 1), \
                                               2/(1/covy[d,d] + beta[d]*np.reshape(np.sum(s, axis=0),(D,D))[d,d]))) \
                                     for d in range(D)])

        # draw beta from posterior (depends on k, s, w), eq 9 (Rasmussen 2000)
        # Because its not standard form, using ARS to sampling.
        if cov_type == "full":
            beta = draw_beta_full_cov(k, s, w)[0]
        else:
            beta = np.array([draw_beta_diagonal_cov(k, s, w, d, D)[0] for d in range(D)])
        # sort out based on new stochastic indicators
        nij = np.sum(c == k)        # see if the *new* component has occupancy
        if nij > 0:
            # draw from priors and increment k
            newmu = draw_MVNormal(mean=lam, cov=inv(r))
            news = None
            if cov_type == "full":
                news = draw_wishart(float(beta), inv(beta*w))
            else:
                news = np.squeeze(np.reshape(np.diag([np.squeeze(draw_gamma(beta[d] / 2, 2 / (beta[d] * w[d]))) \
                                                             for d in range(D)]), (D*D, -1)))
            mu = np.concatenate((mu, np.reshape(newmu, (1, D))))
            s = np.concatenate((s, np.reshape(news,(1, D*D))))

            k = k + 1
        # find the associated number for every components
        n = np.array([np.sum(c == j) for j in range(k)])

        # find unrepresented components
        badidx = np.argwhere(n == 0)
        Nbad = len(badidx)

        # remove unrepresented components
        if Nbad > 0:
            mu = np.delete(mu, badidx, axis=0)
            s = np.delete(s, badidx, axis=0)
            # if the unrepresented compont removed is in the middle, make the sequential component indicators change
            for cnt, i in enumerate(badidx):
                idx = np.argwhere(c >= (i - cnt))
                c[idx] = c[idx] - 1
            k -= Nbad        # update component number

        # recompute n
        n = np.array([np.sum(c == j) for j in range(k)])

        # recompute pi
        pi = n.astype(float)/np.sum(n)

        pcnt = int(100.0 * z / float(Nsamples))
        if pcnt > oldpcnt:
            print('{}: %--- {}% complete ----------------------%'.format(time.asctime(), pcnt))
            oldpcnt = pcnt

        # add sample
        S = Sample(mu, s, pi, lam, r, beta, w, alpha, k)
        newS = copy.deepcopy(S)
        Samp.addsample(newS)
        z += 1
        print(k)
        print(n)

    return Samp, Y
<|MERGE_RESOLUTION|>--- conflicted
+++ resolved
@@ -74,13 +74,9 @@
         temp_para_y = draw_gamma(0.5, 2.0/float(D))
         beta = np.squeeze(float(D) - 1.0 + 1.0/temp_para_y)
     else:
-<<<<<<< HEAD
         # beta is subject to Rasmussen's gamma(1,1), standard gamma(0.5, 2 )
         beta = np.array([np.squeeze(draw_invgamma(0.5, 2)) for d in range(D)])
-=======
-        # (beta)^(-1) is subject to Rasmussen's gamma(1,1), standard gamma(0.5, 2)
-        beta = np.array([np.squeeze(1/draw_gamma(0.5, 2)) for d in range(D)])
->>>>>>> 4ca272d3
+
 
     w = None
     # draw w from prior
